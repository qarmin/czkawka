--- conflicted
+++ resolved
@@ -61,20 +61,13 @@
 There exists a mingw recipe which you can try to convert for your purposes - https://github.com/msys2/MINGW-packages/blob/master/mingw-w64-czkawka/PKGBUILD
 
 ## Limitations
-<<<<<<< HEAD
-Not all available features other components implemented here, so this is list of  limitations:
-- Snap versions not allows to use similar videos feature
-- On Windows, prebuild binaries do not support heif and webp files
-- On Windows, text may appear very small on high resolution displays, a solution is to manually change DPI scaling for this app, see :
-  - recommended fix: [#787#issuecomment-1292253437](https://github.com/qarmin/czkawka/issues/787#issuecomment-1292253437) (modify gtk.css),
-  - or this workaround: [#867#issuecomment-1416761308](https://github.com/qarmin/czkawka/issues/863#issuecomment-1416761308) (modify windows DPI settings for this app (this works too but the text is a bit blurry)).
-- Prebuild binaries for mac arm not exists
-=======
 Not all available features and/or components implemented here, this is the list of limitations:
 - Snap versions does not allow to use the similar videos feature
 - Windows version does not support heif and webp files with prebuilt binaries
 - Prebuilt binaries for mac arm do not exist
->>>>>>> a5f89fba
+- On Windows, text may appear very small on high resolution displays, a solution is to manually change DPI scaling for this app, see :
+  - recommended fix: [#787#issuecomment-1292253437](https://github.com/qarmin/czkawka/issues/787#issuecomment-1292253437) (modify gtk.css),
+  - or this workaround: [#867#issuecomment-1416761308](https://github.com/qarmin/czkawka/issues/863#issuecomment-1416761308) (modify windows DPI settings for this app (this works too but the text is a bit blurry)).
 
 ## License
 Code is distributed under MIT license.
