--- conflicted
+++ resolved
@@ -508,10 +508,7 @@
                                 Ok(t) => t,
                                 Err(_) => 50, // By default
                             };
-<<<<<<< HEAD
-=======
-
->>>>>>> be30afda
+
                             let sender = sender.clone();
 
                             // Find big files
